--- conflicted
+++ resolved
@@ -36,15 +36,7 @@
 
 Hotel booking cancellations and revenue management has been widely studied in literature. [@antonio2019big] use data from eight hotels combined with additional sources (such as weather or holidays) to develop booking cancellation prediction models to help hoteliers understand their net demand and improve their revenue management. [@chen2011search] use a multi-nomial logit regression model to analyze the impact of cancellation fees and deadlines on hotel bookings and find that the former affects customer's behavior but the latter doesn't. [@falk2018modelling] uses data from 9 hotels to estimate a probit model with cluster adjusted standard errors at the hotel level to find the determinants of cancellation probability, among which booking lead time and country of residence are the most important. [@sanchez2020using] apply ML algorithms to forecast hotel booking cancellations using genetic algorithms to configure the structural parameters of the artificial neural network used.
 
-<<<<<<< HEAD
-In this regard, we contribute to the study of hotel booking cancellations by analyzing the \textit{Hotel booking demand} data set available in [Kaggle](https://www.kaggle.com/datasets/jessemostipak/hotel-booking-demand)^[Data set retrieve on January 18th 2023 at https://www.kaggle.com/datasets/jessemostipak/hotel-booking-demand.] with the aim of forecasting hotel booking cancellations through the lens of Machine Learning (ML) models. This data set contains 119,390 booking records of a resort hotel and a city hotel from a chain in Portugal. It includes 32 predictors such as the date of the booking, length of stay, number of children and adults, type of meal, number of special requests, among others.  
-
-To forecast cancellations, we first perform an exploratory data analysis to understand the data set and the relations between the predictors and the response. Then, we clean the data by selecting the main features and applying some transformations, as well as creating new features. Next, we fit several ML classification models to the final data set. For this process, we randomly split the data into training (95,511 observations) and test (23,877 observations). Specifically, we estimate a Naive Bayes classifier (benchmark), Logistic Regression, Neural Network, Tree, k-Nearest Neighbors, GAM, XGBoost, Random Forest, and Support Vector Machines. For each of these models, we use 10-fold cross-validation (CV) for hyperparameter tuning. Note that each model was run independently in this step. After finding the optimal hyperparameters, we apply 10-fold cross-validation again to compare the optimal models. Finally, we evaluate the model performance in the test set. To compare models, we use the misclassification rate, the AUC measure, and the F1-score.  
-
-We find that the benchmark model (Naive Bayes) has an accuracy of 63\%, while the Logistic Regression (linear model) has better predictive power with an accuracy of 82.7\%. Nevertheless, the model that better fits the data is Random Forest, with an accuracy of 88.3\%, followed closely by Neural Network with 87\% accuracy. These results suggest that the data has some non-linearities that are better captured by "black-box" flexible models. Specifically, we believe that Random Forest performs better than Neural Network given its ability to deal with categorical data, which is abundant in our data set.  
-=======
 In this regard, we contribute to the study of hotel booking cancellations by analyzing the \textit{Hotel booking demand} data set available in [Kagle](https://www.kaggle.com/data sets/jessemostipak/hotel-booking-demand)^[Data set retrieve on January 18th 2023 at https://www.kaggle.com/data sets/jessemostipak/hotel-booking-demand.] with the aim of forecasting hotel booking cancellations through the lens of Machine Learning (ML) models. This data set contains 19,390 booking records of a resort hotel and a city hotel from a chain in Portugal and includes 32 predictors such as date of the booking, length of stay, number of children and adults, type of meal, number of special requests, among others. To forecast cancellations, we first do an exploratory data analysis to understand the data set and the relations between the predictors and the response. Then we clean the data, select the main features and apply some transformations, as well as create new features. Then we fit several ML classification models to the final data set. For this process, we randomly split the data in training (95,511 observations) and test (23,877 observations). Specifically, we estimate a Naive Bayes classifier (benchmark), Logistic Regression, Neural Network, Tree, k-Nearest Neighboors, GAM, XGBoost, Random Forest and Support Vector Machines. For each of this models, we use 10-fold cross validation (CV) for hyperparameter tuning. Note that each model was run independently in this step. After finding the optimal hyperparameters, we apply again 10-fold cross validation to compare the optimal models. Finally, we evaluate the model performance in the test set. To compare models we use the miss-classification rate, the AUC measure and the F1-score. We find that the benchmark model (Naive Bayes) has an accuracy of 63\% while the Logistic Regression (linear model) has a better predictive power with accuracy of 82.7%. Nevertheless, the model that better fits the data is Random Forest, with an accuracy of 88.3\%, followed closely by Neural Network with 87\% accuracy. These results suggest that the data has some non-linearities that are better captured by "black-box" flexible models. Specifically, we believe that Random Forest performs better than Neural Network given its ability to deal with categorical data, which is abundant in our data set. 
->>>>>>> 7486cdaf
 
 The rest of the report is structured as follows. Section \ref{Sec:Data} presents the original data, exploratory data analysis, data cleaning and feature engineering strategy, and details the final data set to be used. Then, Section \ref{Sec:Modelling} succinctly presents each of the ML models selected to fit the data and the evaluation process. After this, Section \ref{Sec:Comparison} compares the forecasting power of each model. Lastly, Section \ref{Sec:Remarks} presents our final remarks.
 
@@ -52,57 +44,7 @@
 
 ## Original Data
 
-<<<<<<< HEAD
-Analyzing the \textit{Hotel booking demand} data set available in [Kaggle](https://www.kaggle.com/datasets/jessemostipak/hotel-booking-demand)The raw dataset comprises 32 columns and 119,390 rows, with 12 columns being categorical and the rest numerical. Each row represents a unique booking record, containing booking dates, length of stay, number of guests, booking platforms, meal plan types, and other information. Table \ref{tbl:DataDesc} details each variable in the dataset. 
-\clearpage 
-
-\begin{table}[ht]\label{tbl:DataDesc}
-\centering
-\caption{Data Description}
-\begin{small}
-\begin{tabularx}{\textwidth}{l|l|X}
-\hline
-\textbf{Variable}     & \textbf{Date Type}   & \textbf{Description} \\
-\hline
-ADR& \textit{Numeric}     & Average Daily Rate   \\
-Adults                & \textit{Integer}     & Number of adults     \\
-Agents                & \textit{Categorical} & ID of the travel agency that made the booking  \\
-ArrivalDateDayOfMonth & \textit{Integer}     & Day of the month of the arrival date    \\
-ArrivalDateMonth      & \textit{Categorical} & Month of arrival date with 12 categories: “January” to “December”  \\
-ArrivalDateWeekNumber & \textit{Integer}     & Week number of the arrival date         \\
-ArrivalDateYear  & \textit{Integer}     & Year of arrival date \\
-AssignedRoomType & \textit{Categorical} & Code for the type of room assigned to the booking. Sometimes the assigned room type differs from the reserved room type due to hotel operation reasons (e.g. overbooking) or by customer request. Code is presented instead of designation for anonymity reasons \\
-Babies                & \textit{Integer}     & Number of babies     \\
-BookingChanges   & \textit{Integer}     & Number of changes/amendments made to the booking from the moment the booking was entered on the PMS until the moment of check-in or cancellation          \\
-Children              & \textit{Integer}     & Number of children   \\
-Company               & \textit{Categorical} & ID of the company/entity that made the booking or responsible for paying the booking. ID is presented instead of designation for anonymity reasons        \\
-Country               & \textit{Categorical} & Country of origin. ISO 3155-3:2013 format  \\
-CustomerType          & \textit{Categorical} & Type of booking, assuming one of four categories: Contract - when the booking has an allotment or other type of contract associated to it; Group – when the booking is associated to a group; Transient – when the booking is not part of a group or contract, and is not associated to other transient booking; Transient-party – when the booking is transient, but is associated to at least other transient booking   \\
-DaysInWaitingList     & \textit{Integer}     & Number of days the booking was confirmed     \\
-DepositType           & \textit{Categorical} & Indication on if the customer made a deposit to guarantee the booking. This variable can assume three categories: No Deposit; Non Refund; Refundable      \\
-DistributionChannel   & \textit{Categorical} & Booking distribution channel. The term “TA” means “Travel Agents” and “TO” means “Tour Operators”  \\
-IsCanceled            & \textit{Categorical} & Value indicating if the booking was BO canceled (1) or not (0)    \\
-IsRepeatedGuest  & \textit{Categorical} & Value indicating if the booking name was from a repeated guest (1) or not (0) \\
-LeadTime              & \textit{Integer}     & Number of days that elapsed between the entering date of the booking into the PMS and the arrival date  \\
-MarketSegment         & \textit{Categorical} & Market segment designation. In categories, the term “TA” means “Travel Agents” and “TO” means “Tour Operators”      \\
-Meal                  & \textit{Categorical} & Type of meal booked. Categories are presented in standard hospitality meal packages: Undefined/SC – no meal package; BB – Bed \& Breakfast; HB – Half board (breakfast and one other meal – usually dinner); FB – Full board (breakfast, lunch and dinner)  \\
-PreviousBookingsNotCanceled              & \textit{Integer}     & Number of previous bookings not canceled by the customer prior to the current booking  \\
-PreviousCancellations & \textit{Integer}     & Number of previous bookings that were canceled by the customer prior to the current booking      \\
-RequiredCardParkingSpaces                & \textit{Integer}     & Number of car parking spaces required by the customer      \\
-ReservationStatus     & \textit{Categorical} & Reservation last status, assuming one of three categories: Canceled – booking was canceled by the customer; Check-Out – customer has checked in but already departed; No-Show – customer did not check-in and did inform the hotel of the reason why     \\
-ReservationStatusDate & \textit{Date}        & Date at which the last status was set. This variable can be used in conjunction with the ReservationStatus to understand when was the booking canceled or when did the customer checked-out of the hotel           \\
-ReservedRoomType      & \textit{Categorical} & Code of room type reserved. Code is presented instead of designation for anonymity reasons       \\
-StaysInWeekendNights  & \textit{Integer}     & Number of weekend nights (Saturday or Sunday) the guest stayed or booked to stay at the hotel    \\
-StaysInWeekNights     & \textit{Integer}     & Number of week nights (Monday to Fri-day) the guest stayed or booked to stay at the hotel        \\
-TotalOfSpecialRequests& \textit{Integer}     & Number of special requests made by the customer (e.g. twin bed or high floor) \\
-\hline
-\end{tabularx}
-\end{small}
-\end{table}
-\clearpage 
-=======
 Analyzing the \textit{Hotel booking demand} data set available in [Kaggle](https://www.kaggle.com/data sets/jessemostipak/hotel-booking-demand)The raw data set comprises 32 columns and 119,390 rows, with 12 columns being categorical and the rest numerical. Each row represents a unique booking record, containing booking dates, length of stay, number of guests, booking platforms, meal plan types, and other information. Table \ref{tbl:DataDesc} in the Appendix details each variable in the data set. 
->>>>>>> 7486cdaf
 
 To explore the data, we calculated descriptive statistics and created visualizations to illustrate the structure and distribution of our data set. Four of the columns have missing values. The "children" column has four missing values, while the "country" column has 488 missing values. The "agent" column has 16,340 missing values, accounting for around 14\% of the total rows. The "company" column has 112,593 missing values, indicating that the majority of rows lack company information.
 
@@ -363,11 +305,7 @@
 The second-degree ALE plots in Figure \ref{fig:interactionsTree} for 'log_lead_time', 'arrival_date_year', and 'total_of_special_requests' revealed significant interaction effects among them, indicating that the effect of each variable on the cancellation probability depends on one another.
 
 
-<<<<<<< HEAD
-Using the test dataset, we made predictions and calculated the performance metrics for our decision tree model. The results showed an accuracy of 84\%, an F-1 score of 77\%, and an AUC score of 81.9\%.
-=======
 ![\label{fig:interactionsTree}Second-Degree ALE Plots for Decision Tree](../00_Img/DecisionTree_ALE_2.png){width=95%}
->>>>>>> 7486cdaf
 
 Using the test data set, we made predictions and calculated the performance metrics for our decision tree model. The results showed an accuracy of 84%, an F-1 score of 77%, and an AUC score of 81.9%.
 
@@ -389,7 +327,7 @@
 
 ![\label{fig:interactionKNN}2nd Order Effects with K-NN](../00_Img/KNN_ALE_2.png){width=95%}
 
-After comparing the predicted cancellation label class with the actual label in the test set, we found that the best KNN model with k = 6 achieved an accuracy of 86.1\%, an AUC score of 83.8\%, and an F-1 score of 80.0\%.
+After comparing the predicted cancellation label class with the actual label in the test set, we found that the best KNN model with k = 6 achieved an accuracy of 86.1\%, an AUC score of 83.8\%, and an F-1 score of 80.0%.
 
 ## GAM
 
@@ -447,11 +385,7 @@
 \end{scriptsize}
 \end{table}
 
-<<<<<<< HEAD
-We achieve a test set accuracy of 81.3\% using this model. We can examine the component graphs of the obtained GAM model.
-=======
 Table \ref{tbl:ParamCoeffGAM} in Appendix shows the estimated coefficients for the parametric part of the model. We can notice that at least one category of every categorical feature is significant except for *required\_car\_parking*. We re-estimated the model removing this variable. Table \ref{tbl:ParamCoeffGAM2} shows the final estimates, achieving a test set accuracy of 81.3%. 
->>>>>>> 7486cdaf
 
 Figure \ref{fig:componentGraph} presents the component graphs of the obtained GAM model. The effect of adults on the probability of cancellation is almost constant but the confidence interval of the effect gets wider as the number of adults increases. This implies the effect of adults is ambiguous. The same can be observed for the predictor previous_cancellations. A periodic pattern is also revealed on the impact of predictors such as booking_changes, previous_bookings, and log_adr on the probability of cancellation, where high values of these predictors alternate between increasing and decreasing the probability of cancellation at regular intervals.log_lead_time reveals to have a constant increasing effect on the cancellation probability. A increase in total_nights seem to showcase a decreasing trend at higher values but we have less number of points at that range to come to a conclusion. From the range of values of the component graphs, we can observe that top 5 effective predictors are: i) previous\_bookings, ii) log\_lead_time, iii) log\_adr, iv) total\_nights, and v)log\_days\_in\_waiting_list. Since GAM is an additive model on the component functions of each of the features, we do not expect the model to showcase interactive effects between the features.
 
@@ -562,7 +496,7 @@
 \end{tabularx}
 \end{table}
 
-Although class imbalance was not a huge issue, with roughly 36\% of the label class being 1, the ROC AUC metric showed that the runner-up to Random Forest was actually the logistic regression model. Another dimension to consider was the computational expense of the models, indicated by the training time. Our results table revealed that the training time values varied dramatically. Naive Bayes and Decision Tree models took less than a second to train, while logistic regression took 150 seconds. Among the top performers, Random Forest took roughly 19 seconds to train, which was relatively fast, and XGBoost was even faster, delivering a test accuracy of 87\% in less than 6 seconds. On the other hand, SVM was the worst performing model, taking almost 60 seconds to train, which exhibited an incredibly low ROI.
+Although class imbalance was not a huge issue, with roughly 36% of the label class being 1, the ROC AUC metric showed that the runner-up to Random Forest was actually the logistic regression model. Another dimension to consider was the computational expense of the models, indicated by the training time. Our results table revealed that the training time values varied dramatically. Naive Bayes and Decision Tree models took less than a second to train, while logistic regression took 150 seconds. Among the top performers, Random Forest took roughly 19 seconds to train, which was relatively fast, and XGBoost was even faster, delivering a test accuracy of 87\% in less than 6 seconds. On the other hand, SVM was the worst performing model, taking almost 60 seconds to train, which exhibited an incredibly low ROI.
 
 Table \ref{tbl:FeatureImportanceSummary} shows the number of times each variable was a top 5 important feature in each model. Note however that, for some algorithms without a built in method of importance, categorical features that are important might not show up, given the ALE plots used in the analysis do not plot anything for categorical variables. With that on mind, the common most important features for the booking cancellations data are the lead time of each booking, the total number of special requests, average daily rate, number of previous cancellations and number of adults.
 
